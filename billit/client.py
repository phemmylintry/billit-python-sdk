--- conflicted
+++ resolved
@@ -27,11 +27,8 @@
         self.customers = Customers(self)
         self.contacts = Contacts(self)
         self.ocp = OCP(self)
-<<<<<<< HEAD
+        self.products = Products(self)
         self.purchases = Purchases(self)
-=======
-        self.products = Products(self)
->>>>>>> 52dc70a8
 
         if environment not in [PRODUCTION_ENVIRONMENT, SANDBOX_ENVIRONMENT]:
             raise InvalidEnvironment(environment)
@@ -546,50 +543,6 @@
     def delete(self, ocp_id: str):
         return self.client._handle_request("DELETE", f"/ocps/{ocp_id}")
 
-
-<<<<<<< HEAD
-class Purchases(SubClient):
-    _args_api_mappings = {
-        "supplier_id": "supplierId",
-        "invoice_num": "invoiceNum",
-        "vat_amount": "vatAmount",
-        "clean_amount": "cleanAmount",
-        "date_occurred": "dateOccurred",
-        "irs_amount": "irsAmount",
-        "irs_type": "irsType",
-    }
-
-    def list(self):
-        return self.client._handle_request("GET", "/purchases")
-
-    def show(self, purchase_id: str):
-        return self.client._handle_request("GET", f"/purchases/{purchase_id}")
-
-    def create(
-        self,
-        supplier_id,
-        invoice_num,
-        vat_amount,
-        clean_amount,
-        date_occurred,
-        irs_amount,
-        irs_type,
-    ):
-        data = {
-            self._args_api_mappings["supplier_id"]: supplier_id,
-            self._args_api_mappings["invoice_num"]: invoice_num,
-            self._args_api_mappings["vat_amount"]: vat_amount,
-            self._args_api_mappings["clean_amount"]: clean_amount,
-            self._args_api_mappings["date_occurred"]: date_occurred,
-            self._args_api_mappings["irs_amount"]: irs_amount,
-            self._args_api_mappings["irs_type"]: irs_type,
-        }
-
-        return self.client._handle_request("POST", "/purchases", data=data)
-
-    def delete(self, purchase_id: str):
-        return self.client._handle_request("DELETE", f"/purchases/{purchase_id}")
-=======
 class Products(SubClient):
     _args_api_mappings = {
         "name": "name",
@@ -669,4 +622,46 @@
 
     def delete(self, product_id: str):
         return self.client._handle_request("DELETE", f"/products/{product_id}")
->>>>>>> 52dc70a8
+
+
+class Purchases(SubClient):
+    _args_api_mappings = {
+        "supplier_id": "supplierId",
+        "invoice_num": "invoiceNum",
+        "vat_amount": "vatAmount",
+        "clean_amount": "cleanAmount",
+        "date_occurred": "dateOccurred",
+        "irs_amount": "irsAmount",
+        "irs_type": "irsType",
+    }
+
+    def list(self):
+        return self.client._handle_request("GET", "/purchases")
+
+    def show(self, purchase_id: str):
+        return self.client._handle_request("GET", f"/purchases/{purchase_id}")
+
+    def create(
+        self,
+        supplier_id,
+        invoice_num,
+        vat_amount,
+        clean_amount,
+        date_occurred,
+        irs_amount,
+        irs_type,
+    ):
+        data = {
+            self._args_api_mappings["supplier_id"]: supplier_id,
+            self._args_api_mappings["invoice_num"]: invoice_num,
+            self._args_api_mappings["vat_amount"]: vat_amount,
+            self._args_api_mappings["clean_amount"]: clean_amount,
+            self._args_api_mappings["date_occurred"]: date_occurred,
+            self._args_api_mappings["irs_amount"]: irs_amount,
+            self._args_api_mappings["irs_type"]: irs_type,
+        }
+
+        return self.client._handle_request("POST", "/purchases", data=data)
+
+    def delete(self, purchase_id: str):
+        return self.client._handle_request("DELETE", f"/purchases/{purchase_id}")