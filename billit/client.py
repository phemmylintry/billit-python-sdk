--- conflicted
+++ resolved
@@ -28,11 +28,8 @@
         self.contacts = Contacts(self)
         self.ocp = OCP(self)
         self.products = Products(self)
-<<<<<<< HEAD
         self.tags = Tags(self)
-=======
         self.purchases = Purchases(self)
->>>>>>> ae5feba8
 
         if environment not in [PRODUCTION_ENVIRONMENT, SANDBOX_ENVIRONMENT]:
             raise InvalidEnvironment(environment)
@@ -629,7 +626,7 @@
         return self.client._handle_request("DELETE", f"/products/{product_id}")
 
 
-<<<<<<< HEAD
+
 class Tags(SubClient):
     def list(self):
         return self.client._handle_request("GET", "/tags")
@@ -639,7 +636,7 @@
 
     def delete(self, tag_id: str):
         return self.client._handle_request("DELETE", f"/tags/{tag_id}")
-=======
+
 class Purchases(SubClient):
     _args_api_mappings = {
         "supplier_id": "supplierId",
@@ -680,5 +677,4 @@
         return self.client._handle_request("POST", "/purchases", data=data)
 
     def delete(self, purchase_id: str):
-        return self.client._handle_request("DELETE", f"/purchases/{purchase_id}")
->>>>>>> ae5feba8
+        return self.client._handle_request("DELETE", f"/purchases/{purchase_id}")